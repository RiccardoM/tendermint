package statesync

import (
	"context"
	"errors"
	"testing"
	"time"

	"github.com/stretchr/testify/assert"
	"github.com/stretchr/testify/mock"
	"github.com/stretchr/testify/require"

	abci "github.com/tendermint/tendermint/abci/types"
	tmsync "github.com/tendermint/tendermint/libs/sync"
	"github.com/tendermint/tendermint/p2p"
	tmstate "github.com/tendermint/tendermint/proto/tendermint/state"
	ssproto "github.com/tendermint/tendermint/proto/tendermint/statesync"
	tmversion "github.com/tendermint/tendermint/proto/tendermint/version"
	"github.com/tendermint/tendermint/proxy"
	proxymocks "github.com/tendermint/tendermint/proxy/mocks"
	sm "github.com/tendermint/tendermint/state"
	"github.com/tendermint/tendermint/statesync/mocks"
	"github.com/tendermint/tendermint/types"
	"github.com/tendermint/tendermint/version"
)

<<<<<<< HEAD
=======
var ctx = context.Background()

// Sets up a basic syncer that can be used to test OfferSnapshot requests
func setupOfferSyncer(t *testing.T) (*syncer, *proxymocks.AppConnSnapshot) {
	connQuery := &proxymocks.AppConnQuery{}
	connSnapshot := &proxymocks.AppConnSnapshot{}
	stateProvider := &mocks.StateProvider{}
	stateProvider.On("AppHash", mock.Anything, mock.Anything).Return([]byte("app_hash"), nil)
	syncer := newSyncer(log.NewNopLogger(), connSnapshot, connQuery, stateProvider, "")
	return syncer, connSnapshot
}

// Sets up a simple peer mock with an ID
func simplePeer(id string) *p2pmocks.Peer {
	peer := &p2pmocks.Peer{}
	peer.On("ID").Return(p2p.ID(id))
	return peer
}

>>>>>>> e13b4386
func TestSyncer_SyncAny(t *testing.T) {
	state := sm.State{
		ChainID: "chain",
		Version: tmstate.Version{
			Consensus: tmversion.Consensus{
				Block: version.BlockProtocol,
				App:   0,
			},
			Software: version.TMCoreSemVer,
		},

		LastBlockHeight: 1,
		LastBlockID:     types.BlockID{Hash: []byte("blockhash")},
		LastBlockTime:   time.Now(),
		LastResultsHash: []byte("last_results_hash"),
		AppHash:         []byte("app_hash"),

		LastValidators: &types.ValidatorSet{Proposer: &types.Validator{Address: []byte("val1")}},
		Validators:     &types.ValidatorSet{Proposer: &types.Validator{Address: []byte("val2")}},
		NextValidators: &types.ValidatorSet{Proposer: &types.Validator{Address: []byte("val3")}},

		ConsensusParams:                  *types.DefaultConsensusParams(),
		LastHeightConsensusParamsChanged: 1,
	}
	commit := &types.Commit{BlockID: types.BlockID{Hash: []byte("blockhash")}}

	chunks := []*chunk{
		{Height: 1, Format: 1, Index: 0, Chunk: []byte{1, 1, 0}},
		{Height: 1, Format: 1, Index: 1, Chunk: []byte{1, 1, 1}},
		{Height: 1, Format: 1, Index: 2, Chunk: []byte{1, 1, 2}},
	}
	s := &snapshot{Height: 1, Format: 1, Chunks: 3, Hash: []byte{1, 2, 3}}

	stateProvider := &mocks.StateProvider{}
	stateProvider.On("AppHash", mock.Anything, uint64(1)).Return(state.AppHash, nil)
	stateProvider.On("AppHash", mock.Anything, uint64(2)).Return([]byte("app_hash_2"), nil)
	stateProvider.On("Commit", mock.Anything, uint64(1)).Return(commit, nil)
	stateProvider.On("State", mock.Anything, uint64(1)).Return(state, nil)
	connSnapshot := &proxymocks.AppConnSnapshot{}
	connQuery := &proxymocks.AppConnQuery{}

	peerAID := p2p.PeerID{0xAA}
	peerBID := p2p.PeerID{0xBB}

	rts, teardown := setup(t, connSnapshot, connQuery, stateProvider, 3)

	t.Cleanup(func() {
		teardown()
	})

	// Adding a chunk should error when no sync is in progress
	_, err := rts.syncer.AddChunk(&chunk{Height: 1, Format: 1, Index: 0, Chunk: []byte{1}})
	require.Error(t, err)

	// Adding a couple of peers should trigger snapshot discovery messages
	rts.syncer.AddPeer(peerAID)
	e := <-rts.snapshotOutCh
	require.Equal(t, &ssproto.SnapshotsRequest{}, e.Message)
	require.Equal(t, peerAID, e.To)

	rts.syncer.AddPeer(peerBID)
	e = <-rts.snapshotOutCh
	require.Equal(t, &ssproto.SnapshotsRequest{}, e.Message)
	require.Equal(t, peerBID, e.To)

	// Both peers report back with snapshots. One of them also returns a snapshot we don't want, in
	// format 2, which will be rejected by the ABCI application.
	new, err := rts.syncer.AddSnapshot(peerAID, s)
	require.NoError(t, err)
	assert.True(t, new)

	new, err = rts.syncer.AddSnapshot(peerBID, s)
	require.NoError(t, err)
	assert.False(t, new)

	new, err = rts.syncer.AddSnapshot(peerBID, &snapshot{Height: 2, Format: 2, Chunks: 3, Hash: []byte{1}})
	require.NoError(t, err)
	assert.True(t, new)

	// We start a sync, with peers sending back chunks when requested. We first reject the snapshot
	// with height 2 format 2, and accept the snapshot at height 1.
	connSnapshot.On("OfferSnapshotSync", ctx, abci.RequestOfferSnapshot{
		Snapshot: &abci.Snapshot{
			Height: 2,
			Format: 2,
			Chunks: 3,
			Hash:   []byte{1},
		},
		AppHash: []byte("app_hash_2"),
	}).Return(&abci.ResponseOfferSnapshot{Result: abci.ResponseOfferSnapshot_REJECT_FORMAT}, nil)
	connSnapshot.On("OfferSnapshotSync", ctx, abci.RequestOfferSnapshot{
		Snapshot: &abci.Snapshot{
			Height:   s.Height,
			Format:   s.Format,
			Chunks:   s.Chunks,
			Hash:     s.Hash,
			Metadata: s.Metadata,
		},
		AppHash: []byte("app_hash"),
	}).Times(2).Return(&abci.ResponseOfferSnapshot{Result: abci.ResponseOfferSnapshot_ACCEPT}, nil)

	chunkRequests := make(map[uint32]int)
	chunkRequestsMtx := tmsync.Mutex{}
<<<<<<< HEAD

	go func() {
		for e := range rts.chunkOutCh {
			msg, ok := e.Message.(*ssproto.ChunkRequest)
			require.True(t, ok)

			require.EqualValues(t, 1, msg.Height)
			require.EqualValues(t, 1, msg.Format)
			require.LessOrEqual(t, msg.Index, uint32(len(chunks)))

			added, err := rts.syncer.AddChunk(chunks[msg.Index])
			require.NoError(t, err)
			assert.True(t, added)

			chunkRequestsMtx.Lock()
			chunkRequests[msg.Index]++
			chunkRequestsMtx.Unlock()
		}
	}()
=======
	onChunkRequest := func(args mock.Arguments) {
		pb, err := decodeMsg(args[1].([]byte))
		assert.NoError(t, err)
		msg := pb.(*ssproto.ChunkRequest)
		assert.EqualValues(t, 1, msg.Height)
		assert.EqualValues(t, 1, msg.Format)
		assert.LessOrEqual(t, msg.Index, uint32(len(chunks)))

		added, err := syncer.AddChunk(chunks[msg.Index])
		assert.NoError(t, err)
		assert.True(t, added)

		chunkRequestsMtx.Lock()
		chunkRequests[msg.Index]++
		chunkRequestsMtx.Unlock()
	}
	peerA.On("Send", ChunkChannel, mock.Anything).Maybe().Run(onChunkRequest).Return(true)
	peerB.On("Send", ChunkChannel, mock.Anything).Maybe().Run(onChunkRequest).Return(true)
>>>>>>> e13b4386

	// The first time we're applying chunk 2 we tell it to retry the snapshot and discard chunk 1,
	// which should cause it to keep the existing chunk 0 and 2, and restart restoration from
	// beginning. We also wait for a little while, to exercise the retry logic in fetchChunks().
	connSnapshot.On("ApplySnapshotChunkSync", ctx, abci.RequestApplySnapshotChunk{
		Index: 2, Chunk: []byte{1, 1, 2},
	}).Once().Run(func(args mock.Arguments) { time.Sleep(2 * time.Second) }).Return(
		&abci.ResponseApplySnapshotChunk{
			Result:        abci.ResponseApplySnapshotChunk_RETRY_SNAPSHOT,
			RefetchChunks: []uint32{1},
		}, nil)

	connSnapshot.On("ApplySnapshotChunkSync", ctx, abci.RequestApplySnapshotChunk{
		Index: 0, Chunk: []byte{1, 1, 0},
	}).Times(2).Return(&abci.ResponseApplySnapshotChunk{Result: abci.ResponseApplySnapshotChunk_ACCEPT}, nil)
	connSnapshot.On("ApplySnapshotChunkSync", ctx, abci.RequestApplySnapshotChunk{
		Index: 1, Chunk: []byte{1, 1, 1},
	}).Times(2).Return(&abci.ResponseApplySnapshotChunk{Result: abci.ResponseApplySnapshotChunk_ACCEPT}, nil)
	connSnapshot.On("ApplySnapshotChunkSync", ctx, abci.RequestApplySnapshotChunk{
		Index: 2, Chunk: []byte{1, 1, 2},
	}).Once().Return(&abci.ResponseApplySnapshotChunk{Result: abci.ResponseApplySnapshotChunk_ACCEPT}, nil)
	connQuery.On("InfoSync", ctx, proxy.RequestInfo).Return(&abci.ResponseInfo{
		AppVersion:       9,
		LastBlockHeight:  1,
		LastBlockAppHash: []byte("app_hash"),
	}, nil)

	newState, lastCommit, err := rts.syncer.SyncAny(0)
	require.NoError(t, err)

	time.Sleep(50 * time.Millisecond) // wait for peers to receive requests

	chunkRequestsMtx.Lock()
	assert.Equal(t, map[uint32]int{0: 1, 1: 2, 2: 1}, chunkRequests)
	chunkRequestsMtx.Unlock()

	// The syncer should have updated the state app version from the ABCI info response.
	expectState := state
	expectState.Version.Consensus.App = 9

	assert.Equal(t, expectState, newState)
	assert.Equal(t, commit, lastCommit)

	connSnapshot.AssertExpectations(t)
	connQuery.AssertExpectations(t)
}

func TestSyncer_SyncAny_noSnapshots(t *testing.T) {
	stateProvider := &mocks.StateProvider{}
	stateProvider.On("AppHash", mock.Anything, mock.Anything).Return([]byte("app_hash"), nil)

	rts, teardown := setup(t, nil, nil, stateProvider, 2)

	t.Cleanup(func() {
		teardown()
	})

	_, _, err := rts.syncer.SyncAny(0)
	assert.Equal(t, errNoSnapshots, err)
}

func TestSyncer_SyncAny_abort(t *testing.T) {
	stateProvider := &mocks.StateProvider{}
	stateProvider.On("AppHash", mock.Anything, mock.Anything).Return([]byte("app_hash"), nil)

	rts, teardown := setup(t, nil, nil, stateProvider, 2)

	t.Cleanup(func() {
		teardown()
	})

	s := &snapshot{Height: 1, Format: 1, Chunks: 3, Hash: []byte{1, 2, 3}}
	peerID := p2p.PeerID{0xAA}

	_, err := rts.syncer.AddSnapshot(peerID, s)
	require.NoError(t, err)
<<<<<<< HEAD

	rts.conn.On("OfferSnapshotSync", abci.RequestOfferSnapshot{
=======
	connSnapshot.On("OfferSnapshotSync", ctx, abci.RequestOfferSnapshot{
>>>>>>> e13b4386
		Snapshot: toABCI(s), AppHash: []byte("app_hash"),
	}).Once().Return(&abci.ResponseOfferSnapshot{Result: abci.ResponseOfferSnapshot_ABORT}, nil)

	_, _, err = rts.syncer.SyncAny(0)
	require.Equal(t, errAbort, err)
	rts.conn.AssertExpectations(t)
}

func TestSyncer_SyncAny_reject(t *testing.T) {
	stateProvider := &mocks.StateProvider{}
	stateProvider.On("AppHash", mock.Anything, mock.Anything).Return([]byte("app_hash"), nil)

	rts, teardown := setup(t, nil, nil, stateProvider, 2)

	t.Cleanup(func() {
		teardown()
	})

	// s22 is tried first, then s12, then s11, then errNoSnapshots
	s22 := &snapshot{Height: 2, Format: 2, Chunks: 3, Hash: []byte{1, 2, 3}}
	s12 := &snapshot{Height: 1, Format: 2, Chunks: 3, Hash: []byte{1, 2, 3}}
	s11 := &snapshot{Height: 1, Format: 1, Chunks: 3, Hash: []byte{1, 2, 3}}

	peerID := p2p.PeerID{0xAA}

	_, err := rts.syncer.AddSnapshot(peerID, s22)
	require.NoError(t, err)

	_, err = rts.syncer.AddSnapshot(peerID, s12)
	require.NoError(t, err)

	_, err = rts.syncer.AddSnapshot(peerID, s11)
	require.NoError(t, err)

<<<<<<< HEAD
	rts.conn.On("OfferSnapshotSync", abci.RequestOfferSnapshot{
		Snapshot: toABCI(s22), AppHash: []byte("app_hash"),
	}).Once().Return(&abci.ResponseOfferSnapshot{Result: abci.ResponseOfferSnapshot_REJECT}, nil)

	rts.conn.On("OfferSnapshotSync", abci.RequestOfferSnapshot{
		Snapshot: toABCI(s12), AppHash: []byte("app_hash"),
	}).Once().Return(&abci.ResponseOfferSnapshot{Result: abci.ResponseOfferSnapshot_REJECT}, nil)

	rts.conn.On("OfferSnapshotSync", abci.RequestOfferSnapshot{
=======
	connSnapshot.On("OfferSnapshotSync", ctx, abci.RequestOfferSnapshot{
		Snapshot: toABCI(s22), AppHash: []byte("app_hash"),
	}).Once().Return(&abci.ResponseOfferSnapshot{Result: abci.ResponseOfferSnapshot_REJECT}, nil)

	connSnapshot.On("OfferSnapshotSync", ctx, abci.RequestOfferSnapshot{
		Snapshot: toABCI(s12), AppHash: []byte("app_hash"),
	}).Once().Return(&abci.ResponseOfferSnapshot{Result: abci.ResponseOfferSnapshot_REJECT}, nil)

	connSnapshot.On("OfferSnapshotSync", ctx, abci.RequestOfferSnapshot{
>>>>>>> e13b4386
		Snapshot: toABCI(s11), AppHash: []byte("app_hash"),
	}).Once().Return(&abci.ResponseOfferSnapshot{Result: abci.ResponseOfferSnapshot_REJECT}, nil)

	_, _, err = rts.syncer.SyncAny(0)
	require.Equal(t, errNoSnapshots, err)
	rts.conn.AssertExpectations(t)
}

func TestSyncer_SyncAny_reject_format(t *testing.T) {
	stateProvider := &mocks.StateProvider{}
	stateProvider.On("AppHash", mock.Anything, mock.Anything).Return([]byte("app_hash"), nil)

	rts, teardown := setup(t, nil, nil, stateProvider, 2)

	t.Cleanup(func() {
		teardown()
	})

	// s22 is tried first, which reject s22 and s12, then s11 will abort.
	s22 := &snapshot{Height: 2, Format: 2, Chunks: 3, Hash: []byte{1, 2, 3}}
	s12 := &snapshot{Height: 1, Format: 2, Chunks: 3, Hash: []byte{1, 2, 3}}
	s11 := &snapshot{Height: 1, Format: 1, Chunks: 3, Hash: []byte{1, 2, 3}}

	peerID := p2p.PeerID{0xAA}

	_, err := rts.syncer.AddSnapshot(peerID, s22)
	require.NoError(t, err)

	_, err = rts.syncer.AddSnapshot(peerID, s12)
	require.NoError(t, err)

	_, err = rts.syncer.AddSnapshot(peerID, s11)
	require.NoError(t, err)

<<<<<<< HEAD
	rts.conn.On("OfferSnapshotSync", abci.RequestOfferSnapshot{
		Snapshot: toABCI(s22), AppHash: []byte("app_hash"),
	}).Once().Return(&abci.ResponseOfferSnapshot{Result: abci.ResponseOfferSnapshot_REJECT_FORMAT}, nil)

	rts.conn.On("OfferSnapshotSync", abci.RequestOfferSnapshot{
=======
	connSnapshot.On("OfferSnapshotSync", ctx, abci.RequestOfferSnapshot{
		Snapshot: toABCI(s22), AppHash: []byte("app_hash"),
	}).Once().Return(&abci.ResponseOfferSnapshot{Result: abci.ResponseOfferSnapshot_REJECT_FORMAT}, nil)

	connSnapshot.On("OfferSnapshotSync", ctx, abci.RequestOfferSnapshot{
>>>>>>> e13b4386
		Snapshot: toABCI(s11), AppHash: []byte("app_hash"),
	}).Once().Return(&abci.ResponseOfferSnapshot{Result: abci.ResponseOfferSnapshot_ABORT}, nil)

	_, _, err = rts.syncer.SyncAny(0)
	require.Equal(t, errAbort, err)
	rts.conn.AssertExpectations(t)
}

func TestSyncer_SyncAny_reject_sender(t *testing.T) {
	stateProvider := &mocks.StateProvider{}
	stateProvider.On("AppHash", mock.Anything, mock.Anything).Return([]byte("app_hash"), nil)

	rts, teardown := setup(t, nil, nil, stateProvider, 2)

	t.Cleanup(func() {
		teardown()
	})

	peerAID := p2p.PeerID{0xAA}
	peerBID := p2p.PeerID{0xBB}
	peerCID := p2p.PeerID{0xCC}

	// sbc will be offered first, which will be rejected with reject_sender, causing all snapshots
	// submitted by both b and c (i.e. sb, sc, sbc) to be rejected. Finally, sa will reject and
	// errNoSnapshots is returned.
	sa := &snapshot{Height: 1, Format: 1, Chunks: 3, Hash: []byte{1, 2, 3}}
	sb := &snapshot{Height: 2, Format: 1, Chunks: 3, Hash: []byte{1, 2, 3}}
	sc := &snapshot{Height: 3, Format: 1, Chunks: 3, Hash: []byte{1, 2, 3}}
	sbc := &snapshot{Height: 4, Format: 1, Chunks: 3, Hash: []byte{1, 2, 3}}

	_, err := rts.syncer.AddSnapshot(peerAID, sa)
	require.NoError(t, err)

	_, err = rts.syncer.AddSnapshot(peerBID, sb)
	require.NoError(t, err)

	_, err = rts.syncer.AddSnapshot(peerCID, sc)
	require.NoError(t, err)

	_, err = rts.syncer.AddSnapshot(peerBID, sbc)
	require.NoError(t, err)

	_, err = rts.syncer.AddSnapshot(peerCID, sbc)
	require.NoError(t, err)

<<<<<<< HEAD
	rts.conn.On("OfferSnapshotSync", abci.RequestOfferSnapshot{
		Snapshot: toABCI(sbc), AppHash: []byte("app_hash"),
	}).Once().Return(&abci.ResponseOfferSnapshot{Result: abci.ResponseOfferSnapshot_REJECT_SENDER}, nil)

	rts.conn.On("OfferSnapshotSync", abci.RequestOfferSnapshot{
=======
	connSnapshot.On("OfferSnapshotSync", ctx, abci.RequestOfferSnapshot{
		Snapshot: toABCI(sbc), AppHash: []byte("app_hash"),
	}).Once().Return(&abci.ResponseOfferSnapshot{Result: abci.ResponseOfferSnapshot_REJECT_SENDER}, nil)

	connSnapshot.On("OfferSnapshotSync", ctx, abci.RequestOfferSnapshot{
>>>>>>> e13b4386
		Snapshot: toABCI(sa), AppHash: []byte("app_hash"),
	}).Once().Return(&abci.ResponseOfferSnapshot{Result: abci.ResponseOfferSnapshot_REJECT}, nil)

	_, _, err = rts.syncer.SyncAny(0)
	require.Equal(t, errNoSnapshots, err)
	rts.conn.AssertExpectations(t)
}

func TestSyncer_SyncAny_abciError(t *testing.T) {
	stateProvider := &mocks.StateProvider{}
	stateProvider.On("AppHash", mock.Anything, mock.Anything).Return([]byte("app_hash"), nil)

	rts, teardown := setup(t, nil, nil, stateProvider, 2)

	t.Cleanup(func() {
		teardown()
	})

	errBoom := errors.New("boom")
	s := &snapshot{Height: 1, Format: 1, Chunks: 3, Hash: []byte{1, 2, 3}}

	peerID := p2p.PeerID{0xAA}

	_, err := rts.syncer.AddSnapshot(peerID, s)
	require.NoError(t, err)
<<<<<<< HEAD

	rts.conn.On("OfferSnapshotSync", abci.RequestOfferSnapshot{
=======
	connSnapshot.On("OfferSnapshotSync", ctx, abci.RequestOfferSnapshot{
>>>>>>> e13b4386
		Snapshot: toABCI(s), AppHash: []byte("app_hash"),
	}).Once().Return(nil, errBoom)

	_, _, err = rts.syncer.SyncAny(0)
	require.True(t, errors.Is(err, errBoom))
	rts.conn.AssertExpectations(t)
}

func TestSyncer_offerSnapshot(t *testing.T) {
	unknownErr := errors.New("unknown error")
	boom := errors.New("boom")

	testcases := map[string]struct {
		result    abci.ResponseOfferSnapshot_Result
		err       error
		expectErr error
	}{
		"accept":           {abci.ResponseOfferSnapshot_ACCEPT, nil, nil},
		"abort":            {abci.ResponseOfferSnapshot_ABORT, nil, errAbort},
		"reject":           {abci.ResponseOfferSnapshot_REJECT, nil, errRejectSnapshot},
		"reject_format":    {abci.ResponseOfferSnapshot_REJECT_FORMAT, nil, errRejectFormat},
		"reject_sender":    {abci.ResponseOfferSnapshot_REJECT_SENDER, nil, errRejectSender},
		"unknown":          {abci.ResponseOfferSnapshot_UNKNOWN, nil, unknownErr},
		"error":            {0, boom, boom},
		"unknown non-zero": {9, nil, unknownErr},
	}
	for name, tc := range testcases {
		tc := tc
		t.Run(name, func(t *testing.T) {
			stateProvider := &mocks.StateProvider{}
			stateProvider.On("AppHash", mock.Anything, mock.Anything).Return([]byte("app_hash"), nil)

			rts, teardown := setup(t, nil, nil, stateProvider, 2)

			t.Cleanup(func() {
				teardown()
			})

			s := &snapshot{Height: 1, Format: 1, Chunks: 3, Hash: []byte{1, 2, 3}, trustedAppHash: []byte("app_hash")}
<<<<<<< HEAD
			rts.conn.On("OfferSnapshotSync", abci.RequestOfferSnapshot{
=======
			connSnapshot.On("OfferSnapshotSync", ctx, abci.RequestOfferSnapshot{
>>>>>>> e13b4386
				Snapshot: toABCI(s),
				AppHash:  []byte("app_hash"),
			}).Return(&abci.ResponseOfferSnapshot{Result: tc.result}, tc.err)

			err := rts.syncer.offerSnapshot(s)
			if tc.expectErr == unknownErr {
				require.Error(t, err)
			} else {
				unwrapped := errors.Unwrap(err)
				if unwrapped != nil {
					err = unwrapped
				}
				require.Equal(t, tc.expectErr, err)
			}
		})
	}
}

func TestSyncer_applyChunks_Results(t *testing.T) {
	unknownErr := errors.New("unknown error")
	boom := errors.New("boom")

	testcases := map[string]struct {
		result    abci.ResponseApplySnapshotChunk_Result
		err       error
		expectErr error
	}{
		"accept":           {abci.ResponseApplySnapshotChunk_ACCEPT, nil, nil},
		"abort":            {abci.ResponseApplySnapshotChunk_ABORT, nil, errAbort},
		"retry":            {abci.ResponseApplySnapshotChunk_RETRY, nil, nil},
		"retry_snapshot":   {abci.ResponseApplySnapshotChunk_RETRY_SNAPSHOT, nil, errRetrySnapshot},
		"reject_snapshot":  {abci.ResponseApplySnapshotChunk_REJECT_SNAPSHOT, nil, errRejectSnapshot},
		"unknown":          {abci.ResponseApplySnapshotChunk_UNKNOWN, nil, unknownErr},
		"error":            {0, boom, boom},
		"unknown non-zero": {9, nil, unknownErr},
	}
	for name, tc := range testcases {
		tc := tc
		t.Run(name, func(t *testing.T) {
			stateProvider := &mocks.StateProvider{}
			stateProvider.On("AppHash", mock.Anything, mock.Anything).Return([]byte("app_hash"), nil)

			rts, teardown := setup(t, nil, nil, stateProvider, 2)

			t.Cleanup(func() {
				teardown()
			})

			body := []byte{1, 2, 3}
			chunks, err := newChunkQueue(&snapshot{Height: 1, Format: 1, Chunks: 1}, "")
			require.NoError(t, err)
			_, err = chunks.Add(&chunk{Height: 1, Format: 1, Index: 0, Chunk: body})
			require.NoError(t, err)

<<<<<<< HEAD
			rts.conn.On("ApplySnapshotChunkSync", abci.RequestApplySnapshotChunk{
				Index: 0, Chunk: body,
			}).Once().Return(&abci.ResponseApplySnapshotChunk{Result: tc.result}, tc.err)
			if tc.result == abci.ResponseApplySnapshotChunk_RETRY {
				rts.conn.On("ApplySnapshotChunkSync", abci.RequestApplySnapshotChunk{
=======
			connSnapshot.On("ApplySnapshotChunkSync", ctx, abci.RequestApplySnapshotChunk{
				Index: 0, Chunk: body,
			}).Once().Return(&abci.ResponseApplySnapshotChunk{Result: tc.result}, tc.err)
			if tc.result == abci.ResponseApplySnapshotChunk_RETRY {
				connSnapshot.On("ApplySnapshotChunkSync", ctx, abci.RequestApplySnapshotChunk{
>>>>>>> e13b4386
					Index: 0, Chunk: body,
				}).Once().Return(&abci.ResponseApplySnapshotChunk{
					Result: abci.ResponseApplySnapshotChunk_ACCEPT}, nil)
			}

			err = rts.syncer.applyChunks(chunks)
			if tc.expectErr == unknownErr {
				require.Error(t, err)
			} else {
				unwrapped := errors.Unwrap(err)
				if unwrapped != nil {
					err = unwrapped
				}
				assert.Equal(t, tc.expectErr, err)
			}

			rts.conn.AssertExpectations(t)
		})
	}
}

func TestSyncer_applyChunks_RefetchChunks(t *testing.T) {
	// Discarding chunks via refetch_chunks should work the same for all results
	testcases := map[string]struct {
		result abci.ResponseApplySnapshotChunk_Result
	}{
		"accept":          {abci.ResponseApplySnapshotChunk_ACCEPT},
		"abort":           {abci.ResponseApplySnapshotChunk_ABORT},
		"retry":           {abci.ResponseApplySnapshotChunk_RETRY},
		"retry_snapshot":  {abci.ResponseApplySnapshotChunk_RETRY_SNAPSHOT},
		"reject_snapshot": {abci.ResponseApplySnapshotChunk_REJECT_SNAPSHOT},
	}
	for name, tc := range testcases {
		tc := tc
		t.Run(name, func(t *testing.T) {
			stateProvider := &mocks.StateProvider{}
			stateProvider.On("AppHash", mock.Anything, mock.Anything).Return([]byte("app_hash"), nil)

			rts, teardown := setup(t, nil, nil, stateProvider, 2)

			t.Cleanup(func() {
				teardown()
			})

			chunks, err := newChunkQueue(&snapshot{Height: 1, Format: 1, Chunks: 3}, "")
			require.NoError(t, err)
			added, err := chunks.Add(&chunk{Height: 1, Format: 1, Index: 0, Chunk: []byte{0}})
			require.True(t, added)
			require.NoError(t, err)
			added, err = chunks.Add(&chunk{Height: 1, Format: 1, Index: 1, Chunk: []byte{1}})
			require.True(t, added)
			require.NoError(t, err)
			added, err = chunks.Add(&chunk{Height: 1, Format: 1, Index: 2, Chunk: []byte{2}})
			require.True(t, added)
			require.NoError(t, err)

			// The first two chunks are accepted, before the last one asks for 1 to be refetched
<<<<<<< HEAD
			rts.conn.On("ApplySnapshotChunkSync", abci.RequestApplySnapshotChunk{
				Index: 0, Chunk: []byte{0},
			}).Once().Return(&abci.ResponseApplySnapshotChunk{Result: abci.ResponseApplySnapshotChunk_ACCEPT}, nil)
			rts.conn.On("ApplySnapshotChunkSync", abci.RequestApplySnapshotChunk{
				Index: 1, Chunk: []byte{1},
			}).Once().Return(&abci.ResponseApplySnapshotChunk{Result: abci.ResponseApplySnapshotChunk_ACCEPT}, nil)
			rts.conn.On("ApplySnapshotChunkSync", abci.RequestApplySnapshotChunk{
=======
			connSnapshot.On("ApplySnapshotChunkSync", ctx, abci.RequestApplySnapshotChunk{
				Index: 0, Chunk: []byte{0},
			}).Once().Return(&abci.ResponseApplySnapshotChunk{Result: abci.ResponseApplySnapshotChunk_ACCEPT}, nil)
			connSnapshot.On("ApplySnapshotChunkSync", ctx, abci.RequestApplySnapshotChunk{
				Index: 1, Chunk: []byte{1},
			}).Once().Return(&abci.ResponseApplySnapshotChunk{Result: abci.ResponseApplySnapshotChunk_ACCEPT}, nil)
			connSnapshot.On("ApplySnapshotChunkSync", ctx, abci.RequestApplySnapshotChunk{
>>>>>>> e13b4386
				Index: 2, Chunk: []byte{2},
			}).Once().Return(&abci.ResponseApplySnapshotChunk{
				Result:        tc.result,
				RefetchChunks: []uint32{1},
			}, nil)

			// Since removing the chunk will cause Next() to block, we spawn a goroutine, then
			// check the queue contents, and finally close the queue to end the goroutine.
			// We don't really care about the result of applyChunks, since it has separate test.
			go func() {
				rts.syncer.applyChunks(chunks) //nolint:errcheck // purposefully ignore error
			}()

			time.Sleep(50 * time.Millisecond)
			require.True(t, chunks.Has(0))
			require.False(t, chunks.Has(1))
			require.True(t, chunks.Has(2))

			require.NoError(t, chunks.Close())
		})
	}
}

func TestSyncer_applyChunks_RejectSenders(t *testing.T) {
	// Banning chunks senders via ban_chunk_senders should work the same for all results
	testcases := map[string]struct {
		result abci.ResponseApplySnapshotChunk_Result
	}{
		"accept":          {abci.ResponseApplySnapshotChunk_ACCEPT},
		"abort":           {abci.ResponseApplySnapshotChunk_ABORT},
		"retry":           {abci.ResponseApplySnapshotChunk_RETRY},
		"retry_snapshot":  {abci.ResponseApplySnapshotChunk_RETRY_SNAPSHOT},
		"reject_snapshot": {abci.ResponseApplySnapshotChunk_REJECT_SNAPSHOT},
	}
	for name, tc := range testcases {
		tc := tc
		t.Run(name, func(t *testing.T) {
			stateProvider := &mocks.StateProvider{}
			stateProvider.On("AppHash", mock.Anything, mock.Anything).Return([]byte("app_hash"), nil)

			rts, teardown := setup(t, nil, nil, stateProvider, 2)

			t.Cleanup(func() {
				teardown()
			})

			// Set up three peers across two snapshots, and ask for one of them to be banned.
			// It should be banned from all snapshots.
			peerAID := p2p.PeerID{0xAA}
			peerBID := p2p.PeerID{0xBB}
			peerCID := p2p.PeerID{0xCC}

			s1 := &snapshot{Height: 1, Format: 1, Chunks: 3}
			s2 := &snapshot{Height: 2, Format: 1, Chunks: 3}

			_, err := rts.syncer.AddSnapshot(peerAID, s1)
			require.NoError(t, err)

			_, err = rts.syncer.AddSnapshot(peerAID, s2)
			require.NoError(t, err)

			_, err = rts.syncer.AddSnapshot(peerBID, s1)
			require.NoError(t, err)

			_, err = rts.syncer.AddSnapshot(peerBID, s2)
			require.NoError(t, err)

			_, err = rts.syncer.AddSnapshot(peerCID, s1)
			require.NoError(t, err)

			_, err = rts.syncer.AddSnapshot(peerCID, s2)
			require.NoError(t, err)

			chunks, err := newChunkQueue(s1, "")
			require.NoError(t, err)

			added, err := chunks.Add(&chunk{Height: 1, Format: 1, Index: 0, Chunk: []byte{0}, Sender: peerAID})
			require.True(t, added)
			require.NoError(t, err)

			added, err = chunks.Add(&chunk{Height: 1, Format: 1, Index: 1, Chunk: []byte{1}, Sender: peerBID})
			require.True(t, added)
			require.NoError(t, err)

			added, err = chunks.Add(&chunk{Height: 1, Format: 1, Index: 2, Chunk: []byte{2}, Sender: peerCID})
			require.True(t, added)
			require.NoError(t, err)

			// The first two chunks are accepted, before the last one asks for b sender to be rejected
<<<<<<< HEAD
			rts.conn.On("ApplySnapshotChunkSync", abci.RequestApplySnapshotChunk{
				Index: 0, Chunk: []byte{0}, Sender: "AA",
			}).Once().Return(&abci.ResponseApplySnapshotChunk{Result: abci.ResponseApplySnapshotChunk_ACCEPT}, nil)
			rts.conn.On("ApplySnapshotChunkSync", abci.RequestApplySnapshotChunk{
				Index: 1, Chunk: []byte{1}, Sender: "BB",
			}).Once().Return(&abci.ResponseApplySnapshotChunk{Result: abci.ResponseApplySnapshotChunk_ACCEPT}, nil)
			rts.conn.On("ApplySnapshotChunkSync", abci.RequestApplySnapshotChunk{
				Index: 2, Chunk: []byte{2}, Sender: "CC",
=======
			connSnapshot.On("ApplySnapshotChunkSync", ctx, abci.RequestApplySnapshotChunk{
				Index: 0, Chunk: []byte{0}, Sender: "a",
			}).Once().Return(&abci.ResponseApplySnapshotChunk{Result: abci.ResponseApplySnapshotChunk_ACCEPT}, nil)
			connSnapshot.On("ApplySnapshotChunkSync", ctx, abci.RequestApplySnapshotChunk{
				Index: 1, Chunk: []byte{1}, Sender: "b",
			}).Once().Return(&abci.ResponseApplySnapshotChunk{Result: abci.ResponseApplySnapshotChunk_ACCEPT}, nil)
			connSnapshot.On("ApplySnapshotChunkSync", ctx, abci.RequestApplySnapshotChunk{
				Index: 2, Chunk: []byte{2}, Sender: "c",
>>>>>>> e13b4386
			}).Once().Return(&abci.ResponseApplySnapshotChunk{
				Result:        tc.result,
				RejectSenders: []string{peerBID.String()},
			}, nil)

			// On retry, the last chunk will be tried again, so we just accept it then.
			if tc.result == abci.ResponseApplySnapshotChunk_RETRY {
<<<<<<< HEAD
				rts.conn.On("ApplySnapshotChunkSync", abci.RequestApplySnapshotChunk{
					Index: 2, Chunk: []byte{2}, Sender: "CC",
=======
				connSnapshot.On("ApplySnapshotChunkSync", ctx, abci.RequestApplySnapshotChunk{
					Index: 2, Chunk: []byte{2}, Sender: "c",
>>>>>>> e13b4386
				}).Once().Return(&abci.ResponseApplySnapshotChunk{Result: abci.ResponseApplySnapshotChunk_ACCEPT}, nil)
			}

			// We don't really care about the result of applyChunks, since it has separate test.
			// However, it will block on e.g. retry result, so we spawn a goroutine that will
			// be shut down when the chunk queue closes.
			go func() {
				rts.syncer.applyChunks(chunks) //nolint:errcheck // purposefully ignore error
			}()

			time.Sleep(50 * time.Millisecond)

			s1peers := rts.syncer.snapshots.GetPeers(s1)
			require.Len(t, s1peers, 2)
			require.EqualValues(t, "AA", s1peers[0].String())
			require.EqualValues(t, "CC", s1peers[1].String())

			rts.syncer.snapshots.GetPeers(s1)
			require.Len(t, s1peers, 2)
			require.EqualValues(t, "AA", s1peers[0].String())
			require.EqualValues(t, "CC", s1peers[1].String())

			require.NoError(t, chunks.Close())
		})
	}
}

func TestSyncer_verifyApp(t *testing.T) {
	boom := errors.New("boom")
	s := &snapshot{Height: 3, Format: 1, Chunks: 5, Hash: []byte{1, 2, 3}, trustedAppHash: []byte("app_hash")}

	testcases := map[string]struct {
		response  *abci.ResponseInfo
		err       error
		expectErr error
	}{
		"verified": {&abci.ResponseInfo{
			LastBlockHeight:  3,
			LastBlockAppHash: []byte("app_hash"),
			AppVersion:       9,
		}, nil, nil},
		"invalid height": {&abci.ResponseInfo{
			LastBlockHeight:  5,
			LastBlockAppHash: []byte("app_hash"),
			AppVersion:       9,
		}, nil, errVerifyFailed},
		"invalid hash": {&abci.ResponseInfo{
			LastBlockHeight:  3,
			LastBlockAppHash: []byte("xxx"),
			AppVersion:       9,
		}, nil, errVerifyFailed},
		"error": {nil, boom, boom},
	}
	for name, tc := range testcases {
		tc := tc
		t.Run(name, func(t *testing.T) {
			rts, teardown := setup(t, nil, nil, nil, 2)

			t.Cleanup(func() {
				teardown()
			})

<<<<<<< HEAD
			rts.connQuery.On("InfoSync", proxy.RequestInfo).Return(tc.response, tc.err)
			version, err := rts.syncer.verifyApp(s)
=======
			connQuery.On("InfoSync", ctx, proxy.RequestInfo).Return(tc.response, tc.err)
			version, err := syncer.verifyApp(s)
>>>>>>> e13b4386
			unwrapped := errors.Unwrap(err)
			if unwrapped != nil {
				err = unwrapped
			}

			require.Equal(t, tc.expectErr, err)
			if err == nil {
				require.Equal(t, tc.response.AppVersion, version)
			}
		})
	}
}

func toABCI(s *snapshot) *abci.Snapshot {
	return &abci.Snapshot{
		Height:   s.Height,
		Format:   s.Format,
		Chunks:   s.Chunks,
		Hash:     s.Hash,
		Metadata: s.Metadata,
	}
}<|MERGE_RESOLUTION|>--- conflicted
+++ resolved
@@ -6,7 +6,6 @@
 	"testing"
 	"time"
 
-	"github.com/stretchr/testify/assert"
 	"github.com/stretchr/testify/mock"
 	"github.com/stretchr/testify/require"
 
@@ -24,28 +23,8 @@
 	"github.com/tendermint/tendermint/version"
 )
 
-<<<<<<< HEAD
-=======
 var ctx = context.Background()
 
-// Sets up a basic syncer that can be used to test OfferSnapshot requests
-func setupOfferSyncer(t *testing.T) (*syncer, *proxymocks.AppConnSnapshot) {
-	connQuery := &proxymocks.AppConnQuery{}
-	connSnapshot := &proxymocks.AppConnSnapshot{}
-	stateProvider := &mocks.StateProvider{}
-	stateProvider.On("AppHash", mock.Anything, mock.Anything).Return([]byte("app_hash"), nil)
-	syncer := newSyncer(log.NewNopLogger(), connSnapshot, connQuery, stateProvider, "")
-	return syncer, connSnapshot
-}
-
-// Sets up a simple peer mock with an ID
-func simplePeer(id string) *p2pmocks.Peer {
-	peer := &p2pmocks.Peer{}
-	peer.On("ID").Return(p2p.ID(id))
-	return peer
-}
-
->>>>>>> e13b4386
 func TestSyncer_SyncAny(t *testing.T) {
 	state := sm.State{
 		ChainID: "chain",
@@ -115,15 +94,15 @@
 	// format 2, which will be rejected by the ABCI application.
 	new, err := rts.syncer.AddSnapshot(peerAID, s)
 	require.NoError(t, err)
-	assert.True(t, new)
+	require.True(t, new)
 
 	new, err = rts.syncer.AddSnapshot(peerBID, s)
 	require.NoError(t, err)
-	assert.False(t, new)
+	require.False(t, new)
 
 	new, err = rts.syncer.AddSnapshot(peerBID, &snapshot{Height: 2, Format: 2, Chunks: 3, Hash: []byte{1}})
 	require.NoError(t, err)
-	assert.True(t, new)
+	require.True(t, new)
 
 	// We start a sync, with peers sending back chunks when requested. We first reject the snapshot
 	// with height 2 format 2, and accept the snapshot at height 1.
@@ -149,7 +128,6 @@
 
 	chunkRequests := make(map[uint32]int)
 	chunkRequestsMtx := tmsync.Mutex{}
-<<<<<<< HEAD
 
 	go func() {
 		for e := range rts.chunkOutCh {
@@ -162,33 +140,13 @@
 
 			added, err := rts.syncer.AddChunk(chunks[msg.Index])
 			require.NoError(t, err)
-			assert.True(t, added)
+			require.True(t, added)
 
 			chunkRequestsMtx.Lock()
 			chunkRequests[msg.Index]++
 			chunkRequestsMtx.Unlock()
 		}
 	}()
-=======
-	onChunkRequest := func(args mock.Arguments) {
-		pb, err := decodeMsg(args[1].([]byte))
-		assert.NoError(t, err)
-		msg := pb.(*ssproto.ChunkRequest)
-		assert.EqualValues(t, 1, msg.Height)
-		assert.EqualValues(t, 1, msg.Format)
-		assert.LessOrEqual(t, msg.Index, uint32(len(chunks)))
-
-		added, err := syncer.AddChunk(chunks[msg.Index])
-		assert.NoError(t, err)
-		assert.True(t, added)
-
-		chunkRequestsMtx.Lock()
-		chunkRequests[msg.Index]++
-		chunkRequestsMtx.Unlock()
-	}
-	peerA.On("Send", ChunkChannel, mock.Anything).Maybe().Run(onChunkRequest).Return(true)
-	peerB.On("Send", ChunkChannel, mock.Anything).Maybe().Run(onChunkRequest).Return(true)
->>>>>>> e13b4386
 
 	// The first time we're applying chunk 2 we tell it to retry the snapshot and discard chunk 1,
 	// which should cause it to keep the existing chunk 0 and 2, and restart restoration from
@@ -222,15 +180,15 @@
 	time.Sleep(50 * time.Millisecond) // wait for peers to receive requests
 
 	chunkRequestsMtx.Lock()
-	assert.Equal(t, map[uint32]int{0: 1, 1: 2, 2: 1}, chunkRequests)
+	require.Equal(t, map[uint32]int{0: 1, 1: 2, 2: 1}, chunkRequests)
 	chunkRequestsMtx.Unlock()
 
 	// The syncer should have updated the state app version from the ABCI info response.
 	expectState := state
 	expectState.Version.Consensus.App = 9
 
-	assert.Equal(t, expectState, newState)
-	assert.Equal(t, commit, lastCommit)
+	require.Equal(t, expectState, newState)
+	require.Equal(t, commit, lastCommit)
 
 	connSnapshot.AssertExpectations(t)
 	connQuery.AssertExpectations(t)
@@ -247,7 +205,7 @@
 	})
 
 	_, _, err := rts.syncer.SyncAny(0)
-	assert.Equal(t, errNoSnapshots, err)
+	require.Equal(t, errNoSnapshots, err)
 }
 
 func TestSyncer_SyncAny_abort(t *testing.T) {
@@ -265,12 +223,8 @@
 
 	_, err := rts.syncer.AddSnapshot(peerID, s)
 	require.NoError(t, err)
-<<<<<<< HEAD
-
-	rts.conn.On("OfferSnapshotSync", abci.RequestOfferSnapshot{
-=======
-	connSnapshot.On("OfferSnapshotSync", ctx, abci.RequestOfferSnapshot{
->>>>>>> e13b4386
+
+	rts.conn.On("OfferSnapshotSync", ctx, abci.RequestOfferSnapshot{
 		Snapshot: toABCI(s), AppHash: []byte("app_hash"),
 	}).Once().Return(&abci.ResponseOfferSnapshot{Result: abci.ResponseOfferSnapshot_ABORT}, nil)
 
@@ -305,27 +259,15 @@
 	_, err = rts.syncer.AddSnapshot(peerID, s11)
 	require.NoError(t, err)
 
-<<<<<<< HEAD
-	rts.conn.On("OfferSnapshotSync", abci.RequestOfferSnapshot{
+	rts.conn.On("OfferSnapshotSync", ctx, abci.RequestOfferSnapshot{
 		Snapshot: toABCI(s22), AppHash: []byte("app_hash"),
 	}).Once().Return(&abci.ResponseOfferSnapshot{Result: abci.ResponseOfferSnapshot_REJECT}, nil)
 
-	rts.conn.On("OfferSnapshotSync", abci.RequestOfferSnapshot{
+	rts.conn.On("OfferSnapshotSync", ctx, abci.RequestOfferSnapshot{
 		Snapshot: toABCI(s12), AppHash: []byte("app_hash"),
 	}).Once().Return(&abci.ResponseOfferSnapshot{Result: abci.ResponseOfferSnapshot_REJECT}, nil)
 
-	rts.conn.On("OfferSnapshotSync", abci.RequestOfferSnapshot{
-=======
-	connSnapshot.On("OfferSnapshotSync", ctx, abci.RequestOfferSnapshot{
-		Snapshot: toABCI(s22), AppHash: []byte("app_hash"),
-	}).Once().Return(&abci.ResponseOfferSnapshot{Result: abci.ResponseOfferSnapshot_REJECT}, nil)
-
-	connSnapshot.On("OfferSnapshotSync", ctx, abci.RequestOfferSnapshot{
-		Snapshot: toABCI(s12), AppHash: []byte("app_hash"),
-	}).Once().Return(&abci.ResponseOfferSnapshot{Result: abci.ResponseOfferSnapshot_REJECT}, nil)
-
-	connSnapshot.On("OfferSnapshotSync", ctx, abci.RequestOfferSnapshot{
->>>>>>> e13b4386
+	rts.conn.On("OfferSnapshotSync", ctx, abci.RequestOfferSnapshot{
 		Snapshot: toABCI(s11), AppHash: []byte("app_hash"),
 	}).Once().Return(&abci.ResponseOfferSnapshot{Result: abci.ResponseOfferSnapshot_REJECT}, nil)
 
@@ -360,19 +302,11 @@
 	_, err = rts.syncer.AddSnapshot(peerID, s11)
 	require.NoError(t, err)
 
-<<<<<<< HEAD
-	rts.conn.On("OfferSnapshotSync", abci.RequestOfferSnapshot{
+	rts.conn.On("OfferSnapshotSync", ctx, abci.RequestOfferSnapshot{
 		Snapshot: toABCI(s22), AppHash: []byte("app_hash"),
 	}).Once().Return(&abci.ResponseOfferSnapshot{Result: abci.ResponseOfferSnapshot_REJECT_FORMAT}, nil)
 
-	rts.conn.On("OfferSnapshotSync", abci.RequestOfferSnapshot{
-=======
-	connSnapshot.On("OfferSnapshotSync", ctx, abci.RequestOfferSnapshot{
-		Snapshot: toABCI(s22), AppHash: []byte("app_hash"),
-	}).Once().Return(&abci.ResponseOfferSnapshot{Result: abci.ResponseOfferSnapshot_REJECT_FORMAT}, nil)
-
-	connSnapshot.On("OfferSnapshotSync", ctx, abci.RequestOfferSnapshot{
->>>>>>> e13b4386
+	rts.conn.On("OfferSnapshotSync", ctx, abci.RequestOfferSnapshot{
 		Snapshot: toABCI(s11), AppHash: []byte("app_hash"),
 	}).Once().Return(&abci.ResponseOfferSnapshot{Result: abci.ResponseOfferSnapshot_ABORT}, nil)
 
@@ -418,19 +352,11 @@
 	_, err = rts.syncer.AddSnapshot(peerCID, sbc)
 	require.NoError(t, err)
 
-<<<<<<< HEAD
-	rts.conn.On("OfferSnapshotSync", abci.RequestOfferSnapshot{
+	rts.conn.On("OfferSnapshotSync", ctx, abci.RequestOfferSnapshot{
 		Snapshot: toABCI(sbc), AppHash: []byte("app_hash"),
 	}).Once().Return(&abci.ResponseOfferSnapshot{Result: abci.ResponseOfferSnapshot_REJECT_SENDER}, nil)
 
-	rts.conn.On("OfferSnapshotSync", abci.RequestOfferSnapshot{
-=======
-	connSnapshot.On("OfferSnapshotSync", ctx, abci.RequestOfferSnapshot{
-		Snapshot: toABCI(sbc), AppHash: []byte("app_hash"),
-	}).Once().Return(&abci.ResponseOfferSnapshot{Result: abci.ResponseOfferSnapshot_REJECT_SENDER}, nil)
-
-	connSnapshot.On("OfferSnapshotSync", ctx, abci.RequestOfferSnapshot{
->>>>>>> e13b4386
+	rts.conn.On("OfferSnapshotSync", ctx, abci.RequestOfferSnapshot{
 		Snapshot: toABCI(sa), AppHash: []byte("app_hash"),
 	}).Once().Return(&abci.ResponseOfferSnapshot{Result: abci.ResponseOfferSnapshot_REJECT}, nil)
 
@@ -456,12 +382,8 @@
 
 	_, err := rts.syncer.AddSnapshot(peerID, s)
 	require.NoError(t, err)
-<<<<<<< HEAD
-
-	rts.conn.On("OfferSnapshotSync", abci.RequestOfferSnapshot{
-=======
-	connSnapshot.On("OfferSnapshotSync", ctx, abci.RequestOfferSnapshot{
->>>>>>> e13b4386
+
+	rts.conn.On("OfferSnapshotSync", ctx, abci.RequestOfferSnapshot{
 		Snapshot: toABCI(s), AppHash: []byte("app_hash"),
 	}).Once().Return(nil, errBoom)
 
@@ -501,11 +423,7 @@
 			})
 
 			s := &snapshot{Height: 1, Format: 1, Chunks: 3, Hash: []byte{1, 2, 3}, trustedAppHash: []byte("app_hash")}
-<<<<<<< HEAD
-			rts.conn.On("OfferSnapshotSync", abci.RequestOfferSnapshot{
-=======
-			connSnapshot.On("OfferSnapshotSync", ctx, abci.RequestOfferSnapshot{
->>>>>>> e13b4386
+			rts.conn.On("OfferSnapshotSync", ctx, abci.RequestOfferSnapshot{
 				Snapshot: toABCI(s),
 				AppHash:  []byte("app_hash"),
 			}).Return(&abci.ResponseOfferSnapshot{Result: tc.result}, tc.err)
@@ -560,19 +478,11 @@
 			_, err = chunks.Add(&chunk{Height: 1, Format: 1, Index: 0, Chunk: body})
 			require.NoError(t, err)
 
-<<<<<<< HEAD
-			rts.conn.On("ApplySnapshotChunkSync", abci.RequestApplySnapshotChunk{
+			rts.conn.On("ApplySnapshotChunkSync", ctx, abci.RequestApplySnapshotChunk{
 				Index: 0, Chunk: body,
 			}).Once().Return(&abci.ResponseApplySnapshotChunk{Result: tc.result}, tc.err)
 			if tc.result == abci.ResponseApplySnapshotChunk_RETRY {
-				rts.conn.On("ApplySnapshotChunkSync", abci.RequestApplySnapshotChunk{
-=======
-			connSnapshot.On("ApplySnapshotChunkSync", ctx, abci.RequestApplySnapshotChunk{
-				Index: 0, Chunk: body,
-			}).Once().Return(&abci.ResponseApplySnapshotChunk{Result: tc.result}, tc.err)
-			if tc.result == abci.ResponseApplySnapshotChunk_RETRY {
-				connSnapshot.On("ApplySnapshotChunkSync", ctx, abci.RequestApplySnapshotChunk{
->>>>>>> e13b4386
+				rts.conn.On("ApplySnapshotChunkSync", ctx, abci.RequestApplySnapshotChunk{
 					Index: 0, Chunk: body,
 				}).Once().Return(&abci.ResponseApplySnapshotChunk{
 					Result: abci.ResponseApplySnapshotChunk_ACCEPT}, nil)
@@ -586,7 +496,7 @@
 				if unwrapped != nil {
 					err = unwrapped
 				}
-				assert.Equal(t, tc.expectErr, err)
+				require.Equal(t, tc.expectErr, err)
 			}
 
 			rts.conn.AssertExpectations(t)
@@ -630,23 +540,13 @@
 			require.NoError(t, err)
 
 			// The first two chunks are accepted, before the last one asks for 1 to be refetched
-<<<<<<< HEAD
-			rts.conn.On("ApplySnapshotChunkSync", abci.RequestApplySnapshotChunk{
+			rts.conn.On("ApplySnapshotChunkSync", ctx, abci.RequestApplySnapshotChunk{
 				Index: 0, Chunk: []byte{0},
 			}).Once().Return(&abci.ResponseApplySnapshotChunk{Result: abci.ResponseApplySnapshotChunk_ACCEPT}, nil)
-			rts.conn.On("ApplySnapshotChunkSync", abci.RequestApplySnapshotChunk{
+			rts.conn.On("ApplySnapshotChunkSync", ctx, abci.RequestApplySnapshotChunk{
 				Index: 1, Chunk: []byte{1},
 			}).Once().Return(&abci.ResponseApplySnapshotChunk{Result: abci.ResponseApplySnapshotChunk_ACCEPT}, nil)
-			rts.conn.On("ApplySnapshotChunkSync", abci.RequestApplySnapshotChunk{
-=======
-			connSnapshot.On("ApplySnapshotChunkSync", ctx, abci.RequestApplySnapshotChunk{
-				Index: 0, Chunk: []byte{0},
-			}).Once().Return(&abci.ResponseApplySnapshotChunk{Result: abci.ResponseApplySnapshotChunk_ACCEPT}, nil)
-			connSnapshot.On("ApplySnapshotChunkSync", ctx, abci.RequestApplySnapshotChunk{
-				Index: 1, Chunk: []byte{1},
-			}).Once().Return(&abci.ResponseApplySnapshotChunk{Result: abci.ResponseApplySnapshotChunk_ACCEPT}, nil)
-			connSnapshot.On("ApplySnapshotChunkSync", ctx, abci.RequestApplySnapshotChunk{
->>>>>>> e13b4386
+			rts.conn.On("ApplySnapshotChunkSync", ctx, abci.RequestApplySnapshotChunk{
 				Index: 2, Chunk: []byte{2},
 			}).Once().Return(&abci.ResponseApplySnapshotChunk{
 				Result:        tc.result,
@@ -736,25 +636,14 @@
 			require.NoError(t, err)
 
 			// The first two chunks are accepted, before the last one asks for b sender to be rejected
-<<<<<<< HEAD
-			rts.conn.On("ApplySnapshotChunkSync", abci.RequestApplySnapshotChunk{
+			rts.conn.On("ApplySnapshotChunkSync", ctx, abci.RequestApplySnapshotChunk{
 				Index: 0, Chunk: []byte{0}, Sender: "AA",
 			}).Once().Return(&abci.ResponseApplySnapshotChunk{Result: abci.ResponseApplySnapshotChunk_ACCEPT}, nil)
-			rts.conn.On("ApplySnapshotChunkSync", abci.RequestApplySnapshotChunk{
+			rts.conn.On("ApplySnapshotChunkSync", ctx, abci.RequestApplySnapshotChunk{
 				Index: 1, Chunk: []byte{1}, Sender: "BB",
 			}).Once().Return(&abci.ResponseApplySnapshotChunk{Result: abci.ResponseApplySnapshotChunk_ACCEPT}, nil)
-			rts.conn.On("ApplySnapshotChunkSync", abci.RequestApplySnapshotChunk{
+			rts.conn.On("ApplySnapshotChunkSync", ctx, abci.RequestApplySnapshotChunk{
 				Index: 2, Chunk: []byte{2}, Sender: "CC",
-=======
-			connSnapshot.On("ApplySnapshotChunkSync", ctx, abci.RequestApplySnapshotChunk{
-				Index: 0, Chunk: []byte{0}, Sender: "a",
-			}).Once().Return(&abci.ResponseApplySnapshotChunk{Result: abci.ResponseApplySnapshotChunk_ACCEPT}, nil)
-			connSnapshot.On("ApplySnapshotChunkSync", ctx, abci.RequestApplySnapshotChunk{
-				Index: 1, Chunk: []byte{1}, Sender: "b",
-			}).Once().Return(&abci.ResponseApplySnapshotChunk{Result: abci.ResponseApplySnapshotChunk_ACCEPT}, nil)
-			connSnapshot.On("ApplySnapshotChunkSync", ctx, abci.RequestApplySnapshotChunk{
-				Index: 2, Chunk: []byte{2}, Sender: "c",
->>>>>>> e13b4386
 			}).Once().Return(&abci.ResponseApplySnapshotChunk{
 				Result:        tc.result,
 				RejectSenders: []string{peerBID.String()},
@@ -762,13 +651,8 @@
 
 			// On retry, the last chunk will be tried again, so we just accept it then.
 			if tc.result == abci.ResponseApplySnapshotChunk_RETRY {
-<<<<<<< HEAD
-				rts.conn.On("ApplySnapshotChunkSync", abci.RequestApplySnapshotChunk{
+				rts.conn.On("ApplySnapshotChunkSync", ctx, abci.RequestApplySnapshotChunk{
 					Index: 2, Chunk: []byte{2}, Sender: "CC",
-=======
-				connSnapshot.On("ApplySnapshotChunkSync", ctx, abci.RequestApplySnapshotChunk{
-					Index: 2, Chunk: []byte{2}, Sender: "c",
->>>>>>> e13b4386
 				}).Once().Return(&abci.ResponseApplySnapshotChunk{Result: abci.ResponseApplySnapshotChunk_ACCEPT}, nil)
 			}
 
@@ -831,13 +715,8 @@
 				teardown()
 			})
 
-<<<<<<< HEAD
-			rts.connQuery.On("InfoSync", proxy.RequestInfo).Return(tc.response, tc.err)
+			rts.connQuery.On("InfoSync", ctx, proxy.RequestInfo).Return(tc.response, tc.err)
 			version, err := rts.syncer.verifyApp(s)
-=======
-			connQuery.On("InfoSync", ctx, proxy.RequestInfo).Return(tc.response, tc.err)
-			version, err := syncer.verifyApp(s)
->>>>>>> e13b4386
 			unwrapped := errors.Unwrap(err)
 			if unwrapped != nil {
 				err = unwrapped
