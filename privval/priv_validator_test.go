package privval

import (
	"encoding/base64"
	"fmt"
	"io/ioutil"
	"os"
	"testing"
	"time"

	"github.com/stretchr/testify/assert"
	"github.com/stretchr/testify/require"
	"github.com/tendermint/tendermint/crypto/ed25519"
	"github.com/tendermint/tendermint/types"
	tmtime "github.com/tendermint/tendermint/types/time"
)

func TestGenLoadValidator(t *testing.T) {
	assert := assert.New(t)

	tempKeyFile, err := ioutil.TempFile("", "priv_validator_key_")
	require.Nil(t, err)
	tempStateFile, err := ioutil.TempFile("", "priv_validator_state_")
	require.Nil(t, err)

	privVal := GenFilePV(tempKeyFile.Name(), tempStateFile.Name())

	height := int64(100)
	privVal.LastSignState.Height = height
	privVal.Save()
	addr := privVal.GetAddress()

	privVal = LoadFilePV(tempKeyFile.Name(), tempStateFile.Name())
	assert.Equal(addr, privVal.GetAddress(), "expected privval addr to be the same")
	assert.Equal(height, privVal.LastSignState.Height, "expected privval.LastHeight to have been saved")
<<<<<<< HEAD
=======
}

func TestResetValidator(t *testing.T) {
	tempKeyFile, err := ioutil.TempFile("", "priv_validator_key_")
	require.Nil(t, err)
	tempStateFile, err := ioutil.TempFile("", "priv_validator_state_")
	require.Nil(t, err)

	privVal := GenFilePV(tempKeyFile.Name(), tempStateFile.Name())
	emptyState := FilePVLastSignState{filePath: tempStateFile.Name()}

	// new priv val has empty state
	assert.Equal(t, privVal.LastSignState, emptyState)

	// test vote
	height, round := int64(10), 1
	voteType := byte(types.PrevoteType)
	blockID := types.BlockID{[]byte{1, 2, 3}, types.PartSetHeader{}}
	vote := newVote(privVal.Key.Address, 0, height, round, voteType, blockID)
	err = privVal.SignVote("mychainid", vote)
	assert.NoError(t, err, "expected no error signing vote")

	// priv val after signing is not same as empty
	assert.NotEqual(t, privVal.LastSignState, emptyState)

	// priv val after reset is same as empty
	privVal.Reset()
	assert.Equal(t, privVal.LastSignState, emptyState)
>>>>>>> 41e2eeee
}

func TestLoadOrGenValidator(t *testing.T) {
	assert := assert.New(t)

	tempKeyFile, err := ioutil.TempFile("", "priv_validator_key_")
<<<<<<< HEAD
	require.Nil(t, err)
	tempStateFile, err := ioutil.TempFile("", "priv_validator_state_")
	require.Nil(t, err)

	tempKeyFilePath := tempKeyFile.Name()
	if err := os.Remove(tempKeyFilePath); err != nil {
		t.Error(err)
	}
	tempStateFilePath := tempStateFile.Name()
	if err := os.Remove(tempStateFilePath); err != nil {
		t.Error(err)
	}
=======
	require.Nil(t, err)
	tempStateFile, err := ioutil.TempFile("", "priv_validator_state_")
	require.Nil(t, err)

	tempKeyFilePath := tempKeyFile.Name()
	if err := os.Remove(tempKeyFilePath); err != nil {
		t.Error(err)
	}
	tempStateFilePath := tempStateFile.Name()
	if err := os.Remove(tempStateFilePath); err != nil {
		t.Error(err)
	}
>>>>>>> 41e2eeee

	privVal := LoadOrGenFilePV(tempKeyFilePath, tempStateFilePath)
	addr := privVal.GetAddress()
	privVal = LoadOrGenFilePV(tempKeyFilePath, tempStateFilePath)
	assert.Equal(addr, privVal.GetAddress(), "expected privval addr to be the same")
}

func TestUnmarshalValidatorState(t *testing.T) {
	assert, require := assert.New(t), require.New(t)

	// create some fixed values
	serialized := `{
		"height": "1",
		"round": "1",
		"step": 1
	}`

	val := FilePVLastSignState{}
	err := cdc.UnmarshalJSON([]byte(serialized), &val)
	require.Nil(err, "%+v", err)

	// make sure the values match
	assert.EqualValues(val.Height, 1)
	assert.EqualValues(val.Round, 1)
	assert.EqualValues(val.Step, 1)

	// export it and make sure it is the same
	out, err := cdc.MarshalJSON(val)
	require.Nil(err, "%+v", err)
	assert.JSONEq(serialized, string(out))
}

func TestUnmarshalValidatorKey(t *testing.T) {
	assert, require := assert.New(t), require.New(t)

	// create some fixed values
	privKey := ed25519.GenPrivKey()
	pubKey := privKey.PubKey()
	addr := pubKey.Address()
	pubArray := [32]byte(pubKey.(ed25519.PubKeyEd25519))
	pubBytes := pubArray[:]
	privArray := [64]byte(privKey)
	privBytes := privArray[:]
	pubB64 := base64.StdEncoding.EncodeToString(pubBytes)
	privB64 := base64.StdEncoding.EncodeToString(privBytes)

	serialized := fmt.Sprintf(`{
  "address": "%s",
  "pub_key": {
    "type": "tendermint/PubKeyEd25519",
    "value": "%s"
  },
  "priv_key": {
    "type": "tendermint/PrivKeyEd25519",
    "value": "%s"
  }
}`, addr, pubB64, privB64)

	val := FilePVKey{}
	err := cdc.UnmarshalJSON([]byte(serialized), &val)
	require.Nil(err, "%+v", err)

	// make sure the values match
	assert.EqualValues(addr, val.Address)
	assert.EqualValues(pubKey, val.PubKey)
	assert.EqualValues(privKey, val.PrivKey)

	// export it and make sure it is the same
	out, err := cdc.MarshalJSON(val)
	require.Nil(err, "%+v", err)
	assert.JSONEq(serialized, string(out))
}

func TestSignVote(t *testing.T) {
	assert := assert.New(t)

	tempKeyFile, err := ioutil.TempFile("", "priv_validator_key_")
	require.Nil(t, err)
	tempStateFile, err := ioutil.TempFile("", "priv_validator_state_")
	require.Nil(t, err)

	privVal := GenFilePV(tempKeyFile.Name(), tempStateFile.Name())

	block1 := types.BlockID{[]byte{1, 2, 3}, types.PartSetHeader{}}
	block2 := types.BlockID{[]byte{3, 2, 1}, types.PartSetHeader{}}
	height, round := int64(10), 1
	voteType := byte(types.PrevoteType)

	// sign a vote for first time
	vote := newVote(privVal.Key.Address, 0, height, round, voteType, block1)
	err = privVal.SignVote("mychainid", vote)
	assert.NoError(err, "expected no error signing vote")

	// try to sign the same vote again; should be fine
	err = privVal.SignVote("mychainid", vote)
	assert.NoError(err, "expected no error on signing same vote")

	// now try some bad votes
	cases := []*types.Vote{
		newVote(privVal.Key.Address, 0, height, round-1, voteType, block1),   // round regression
		newVote(privVal.Key.Address, 0, height-1, round, voteType, block1),   // height regression
		newVote(privVal.Key.Address, 0, height-2, round+4, voteType, block1), // height regression and different round
		newVote(privVal.Key.Address, 0, height, round, voteType, block2),     // different block
	}

	for _, c := range cases {
		err = privVal.SignVote("mychainid", c)
		assert.Error(err, "expected error on signing conflicting vote")
	}

	// try signing a vote with a different time stamp
	sig := vote.Signature
	vote.Timestamp = vote.Timestamp.Add(time.Duration(1000))
	err = privVal.SignVote("mychainid", vote)
	assert.NoError(err)
	assert.Equal(sig, vote.Signature)
}

func TestSignProposal(t *testing.T) {
	assert := assert.New(t)

	tempKeyFile, err := ioutil.TempFile("", "priv_validator_key_")
	require.Nil(t, err)
	tempStateFile, err := ioutil.TempFile("", "priv_validator_state_")
	require.Nil(t, err)

	privVal := GenFilePV(tempKeyFile.Name(), tempStateFile.Name())

	block1 := types.BlockID{[]byte{1, 2, 3}, types.PartSetHeader{5, []byte{1, 2, 3}}}
	block2 := types.BlockID{[]byte{3, 2, 1}, types.PartSetHeader{10, []byte{3, 2, 1}}}
	height, round := int64(10), 1

	// sign a proposal for first time
	proposal := newProposal(height, round, block1)
	err = privVal.SignProposal("mychainid", proposal)
	assert.NoError(err, "expected no error signing proposal")

	// try to sign the same proposal again; should be fine
	err = privVal.SignProposal("mychainid", proposal)
	assert.NoError(err, "expected no error on signing same proposal")

	// now try some bad Proposals
	cases := []*types.Proposal{
		newProposal(height, round-1, block1),   // round regression
		newProposal(height-1, round, block1),   // height regression
		newProposal(height-2, round+4, block1), // height regression and different round
		newProposal(height, round, block2),     // different block
	}

	for _, c := range cases {
		err = privVal.SignProposal("mychainid", c)
		assert.Error(err, "expected error on signing conflicting proposal")
	}

	// try signing a proposal with a different time stamp
	sig := proposal.Signature
	proposal.Timestamp = proposal.Timestamp.Add(time.Duration(1000))
	err = privVal.SignProposal("mychainid", proposal)
	assert.NoError(err)
	assert.Equal(sig, proposal.Signature)
}

func TestDifferByTimestamp(t *testing.T) {
	tempKeyFile, err := ioutil.TempFile("", "priv_validator_key_")
<<<<<<< HEAD
	require.Nil(t, err)
	tempStateFile, err := ioutil.TempFile("", "priv_validator_state_")
	require.Nil(t, err)
=======
	require.Nil(t, err)
	tempStateFile, err := ioutil.TempFile("", "priv_validator_state_")
	require.Nil(t, err)
>>>>>>> 41e2eeee

	privVal := GenFilePV(tempKeyFile.Name(), tempStateFile.Name())

	block1 := types.BlockID{[]byte{1, 2, 3}, types.PartSetHeader{5, []byte{1, 2, 3}}}
	height, round := int64(10), 1
	chainID := "mychainid"

	// test proposal
	{
		proposal := newProposal(height, round, block1)
		err := privVal.SignProposal(chainID, proposal)
		assert.NoError(t, err, "expected no error signing proposal")
		signBytes := proposal.SignBytes(chainID)
		sig := proposal.Signature
		timeStamp := proposal.Timestamp

		// manipulate the timestamp. should get changed back
		proposal.Timestamp = proposal.Timestamp.Add(time.Millisecond)
		var emptySig []byte
		proposal.Signature = emptySig
		err = privVal.SignProposal("mychainid", proposal)
		assert.NoError(t, err, "expected no error on signing same proposal")

		assert.Equal(t, timeStamp, proposal.Timestamp)
		assert.Equal(t, signBytes, proposal.SignBytes(chainID))
		assert.Equal(t, sig, proposal.Signature)
	}

	// test vote
	{
		voteType := byte(types.PrevoteType)
		blockID := types.BlockID{[]byte{1, 2, 3}, types.PartSetHeader{}}
		vote := newVote(privVal.Key.Address, 0, height, round, voteType, blockID)
		err := privVal.SignVote("mychainid", vote)
		assert.NoError(t, err, "expected no error signing vote")

		signBytes := vote.SignBytes(chainID)
		sig := vote.Signature
		timeStamp := vote.Timestamp

		// manipulate the timestamp. should get changed back
		vote.Timestamp = vote.Timestamp.Add(time.Millisecond)
		var emptySig []byte
		vote.Signature = emptySig
		err = privVal.SignVote("mychainid", vote)
		assert.NoError(t, err, "expected no error on signing same vote")

		assert.Equal(t, timeStamp, vote.Timestamp)
		assert.Equal(t, signBytes, vote.SignBytes(chainID))
		assert.Equal(t, sig, vote.Signature)
	}
}

func newVote(addr types.Address, idx int, height int64, round int, typ byte, blockID types.BlockID) *types.Vote {
	return &types.Vote{
		ValidatorAddress: addr,
		ValidatorIndex:   idx,
		Height:           height,
		Round:            round,
		Type:             types.SignedMsgType(typ),
		Timestamp:        tmtime.Now(),
		BlockID:          blockID,
	}
}

func newProposal(height int64, round int, blockID types.BlockID) *types.Proposal {
	return &types.Proposal{
		Height:    height,
		Round:     round,
		BlockID:   blockID,
		Timestamp: tmtime.Now(),
	}
}<|MERGE_RESOLUTION|>--- conflicted
+++ resolved
@@ -33,8 +33,6 @@
 	privVal = LoadFilePV(tempKeyFile.Name(), tempStateFile.Name())
 	assert.Equal(addr, privVal.GetAddress(), "expected privval addr to be the same")
 	assert.Equal(height, privVal.LastSignState.Height, "expected privval.LastHeight to have been saved")
-<<<<<<< HEAD
-=======
 }
 
 func TestResetValidator(t *testing.T) {
@@ -63,14 +61,12 @@
 	// priv val after reset is same as empty
 	privVal.Reset()
 	assert.Equal(t, privVal.LastSignState, emptyState)
->>>>>>> 41e2eeee
 }
 
 func TestLoadOrGenValidator(t *testing.T) {
 	assert := assert.New(t)
 
 	tempKeyFile, err := ioutil.TempFile("", "priv_validator_key_")
-<<<<<<< HEAD
 	require.Nil(t, err)
 	tempStateFile, err := ioutil.TempFile("", "priv_validator_state_")
 	require.Nil(t, err)
@@ -83,20 +79,6 @@
 	if err := os.Remove(tempStateFilePath); err != nil {
 		t.Error(err)
 	}
-=======
-	require.Nil(t, err)
-	tempStateFile, err := ioutil.TempFile("", "priv_validator_state_")
-	require.Nil(t, err)
-
-	tempKeyFilePath := tempKeyFile.Name()
-	if err := os.Remove(tempKeyFilePath); err != nil {
-		t.Error(err)
-	}
-	tempStateFilePath := tempStateFile.Name()
-	if err := os.Remove(tempStateFilePath); err != nil {
-		t.Error(err)
-	}
->>>>>>> 41e2eeee
 
 	privVal := LoadOrGenFilePV(tempKeyFilePath, tempStateFilePath)
 	addr := privVal.GetAddress()
@@ -261,15 +243,9 @@
 
 func TestDifferByTimestamp(t *testing.T) {
 	tempKeyFile, err := ioutil.TempFile("", "priv_validator_key_")
-<<<<<<< HEAD
-	require.Nil(t, err)
-	tempStateFile, err := ioutil.TempFile("", "priv_validator_state_")
-	require.Nil(t, err)
-=======
-	require.Nil(t, err)
-	tempStateFile, err := ioutil.TempFile("", "priv_validator_state_")
-	require.Nil(t, err)
->>>>>>> 41e2eeee
+	require.Nil(t, err)
+	tempStateFile, err := ioutil.TempFile("", "priv_validator_state_")
+	require.Nil(t, err)
 
 	privVal := GenFilePV(tempKeyFile.Name(), tempStateFile.Name())
 
